--- conflicted
+++ resolved
@@ -1,10 +1,5 @@
 repos:
 -   repo: https://github.com/pycqa/flake8
-<<<<<<< HEAD
-    rev: '6.0.0'  # pick a git hash / tag to point to
-    hooks:
-    -   id: flake8
-=======
     rev: '6.0.0'
     hooks:
     -   id: flake8
@@ -14,5 +9,4 @@
 -   repo: https://github.com/pre-commit/pre-commit-hooks
     rev: v4.3.0
     hooks:
-    -   id: trailing-whitespace
->>>>>>> 2085f1da
+    -   id: trailing-whitespace